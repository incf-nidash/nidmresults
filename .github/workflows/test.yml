---
name: Test

on:
    push:
        branches: ['master']
    pull_request:
        branches: ['*']

concurrency:
    group: ${{ github.workflow }}-${{ github.ref }}
    cancel-in-progress: true

jobs:
    test:
        runs-on: ${{ matrix.os }}
        strategy:
            matrix:
                os: [ubuntu-latest, macOS-latest, windows-latest] 
                python-version: ['3.8', '3.9', '3.10', '3.11', '3.12']
            fail-fast: false
        steps:
        -   name: Clone repo
<<<<<<< HEAD
            uses: actions/checkout@v3
=======
            uses: actions/checkout@v4

>>>>>>> a8814dea
        -   name: Set up Python ${{ matrix.python-version }}
            uses: actions/setup-python@v4
            with:
                python-version: ${{ matrix.python-version }}
        -   name: Install dependencies
            run: pip install tox
        -   name: Run tests
            run: tox run -e tests
<|MERGE_RESOLUTION|>--- conflicted
+++ resolved
@@ -21,12 +21,7 @@
             fail-fast: false
         steps:
         -   name: Clone repo
-<<<<<<< HEAD
-            uses: actions/checkout@v3
-=======
             uses: actions/checkout@v4
-
->>>>>>> a8814dea
         -   name: Set up Python ${{ matrix.python-version }}
             uses: actions/setup-python@v4
             with:
