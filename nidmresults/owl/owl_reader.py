--- conflicted
+++ resolved
@@ -815,12 +815,7 @@
         if not isinstance(uri, term.BNode):
             try:
                 name = self.graph.qname(uri)
-<<<<<<< HEAD
             except Exception:
-=======
-
-            except:
->>>>>>> 15dc5b7d
                 # For ontology names, qname fails not sure if this is a bug
                 name = uri
         else:
@@ -842,8 +837,7 @@
                     or term_uri.startswith(SPM)
                     or term_uri.startswith(AFNI))
 
-    def is_prov(self, term_uri):
-        term_label = self.get_label(term_uri)
+    def is_prov(self, term_uri):        term_label = self.get_label(term_uri)
 
         return term_label.startswith("prov")
 
